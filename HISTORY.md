--- conflicted
+++ resolved
@@ -2,12 +2,7 @@
 
 ### Looking for free support?
 
-<<<<<<< HEAD
 	[Chat](https://gitter.im/gosiris/siris)
-=======
-	http://support.go-siris.com
-    https://gitter.im/gosiris/siris
->>>>>>> 29a9df29
 
 ### Looking for previous versions?
 
@@ -19,26 +14,8 @@
 Developers are not forced to upgrade if they don't really need it. Upgrade whenever you feel ready.
 > Siris uses the [vendor directory](https://docs.google.com/document/d/1Bz5-UB7g2uPBdOx-rw5t9MxJwkfpx90cqG9AFL0JAYo) feature, so you get truly reproducible builds, as this method guards against upstream renames and deletes.
 
-<<<<<<< HEAD
 **How to upgrade**: Open your command-line and execute this command: `go get -u github.com/go-siris/siris`.
 
-
-=======
-**How to upgrade**: Open your command-line and execute this command: `go get -u github.com/go-siris/siris`. 
-For further installation support, please click [here](http://support.go-siris.com/d/16-how-to-install-iris-web-framework).
-
-
-### About our new home page
-    http://go-siris.com
-
-Thanks to [Santosh Anand](https://github.com/santoshanand) the http://go-siris.com has been upgraded and it's really awesome!
-
-[Santosh](https://github.com/santoshanand) is a freelancer, he has a great knowledge of nodejs and express js, Android, iOS, React Native, Vue.js etc, if you need a developer to find or create a solution for your problem or task, please contact with him.
-
-
-The amount of the next two or three donations you'll send they will be immediately transferred to his own account balance, so be generous please!
-
->>>>>>> 29a9df29
 # Th, 15 June 2017 | v7.3.0
 
 ### SIRIS the community fork of Iris
